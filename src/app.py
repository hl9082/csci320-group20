--- conflicted
+++ resolved
@@ -1,11 +1,8 @@
 # src/app.py
 '''
 Author: Huy Le (hl9082)
-<<<<<<< HEAD
 Co-authors: Jason Ting, Iris Li (il6685), Raymond Lee
-=======
 Co-authors: Jason Ting, Iris Li, Raymond Lee (rl2574)
->>>>>>> 7753e092
  Group: 20
  Course: CSCI 320
  Filename: app.py
