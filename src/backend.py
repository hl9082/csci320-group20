'''
Author: Huy Le (hl9082)
Co-authors: Jason Ting, Iris Li, Raymond Lee
Group: 20
Course: CSCI 320
Filename: backend.py
Description: 
This module contains all the functions that interact with the database.
It serves as the data access layer, separating SQL logic from the web application's routing logic.
'''
from datetime import datetime  # Used to generate timestamps for creation and last access dates.
from db_connector import get_db_connection  # Imports the connection manager from our connector file.
#from src.db_connector import get_db_connection                 #Used for populating_user_table
import psycopg2  # Imported specifically to catch psycopg2-related exceptions.
from psycopg2.extras import DictCursor # Ensures we can access results by column name
import bcrypt 

# --- User Management ---

def create_user(username, password, first_name, last_name, email):
    """
    Creates a new user with a PLAINTEXT password.
    Records creation and last access time.
    Schema-Compliant: Uses "users" table.
    """
    now = datetime.now()

    sql = """
        INSERT INTO "users" (Username, Password, FirstName, LastName, Email, CreationDate, LastAccessDate)
        VALUES (%s, %s, %s, %s, %s, %s, %s)
        RETURNING UserID
    """

    try:
        # Use the context manager to get a connection
        with get_db_connection() as conn:
            with conn.cursor() as curs:
                curs.execute(sql, (username, password, first_name, last_name, email, now, now))
                user_id = curs.fetchone()['userid']
                #curs.execute("TRUNCATE TABLE users RESTART IDENTITY CASCADE")
                print(user_id)
                conn.commit()
                return user_id
    except psycopg2.errors.UniqueViolation:
        # This error occurs if the username or email already exists
        return None
    except Exception as e:
        print(f"Error creating user: {e}")
        # Rollback and close are handled by the context manager
        return None

def login_user(username, password):
    """
    Logs a user in by checking their PLAINTEXT password.
    Updates the LastAccessDate on successful login.
    Schema-Compliant: Uses "users" table.
    """
    sql_select = 'SELECT UserID, Username, Password FROM "users" WHERE Username = %s'
    sql_update_access = 'UPDATE "users" SET LastAccessDate = %s WHERE UserID = %s'
    
    now = datetime.now()
    try:
        # Use the context manager to get a connection
        with get_db_connection() as conn:
            with conn.cursor() as curs:
                curs.execute(sql_select, (username,))
                user_record = curs.fetchone()

                if not user_record:
                    return None  # User not found

                stored_password = user_record['password']
                
                # Direct plaintext comparison
                if bcrypt.checkpw(password.encode('utf-8'), stored_password.encode('utf-8')):
                    # Update last access time
                    curs.execute(sql_update_access, (now, user_record['userid']))
                    conn.commit()
                    return {'userid': user_record['userid'], 'username': user_record['username']}
                else:
                    return None  # Incorrect password
                    
    except Exception as e:
        print(f"Login failed due to a database error: {e}")
        # Rollback and close are handled by the context manager
        return None

# --- Collection Management ---

def get_user_collections(user_id):
    """
    Gets all collections for a specific user.
    Schema-Compliant: Uses "collection" table.
    """
    sql = 'SELECT Title, NumberOfSongs, Length FROM "collection" WHERE UserID = %s ORDER BY Title ASC'
    try:
        with get_db_connection() as conn:
            with conn.cursor() as curs:
                curs.execute(sql, (user_id,))
                return curs.fetchall()
    except Exception as e:
        print(f"Failed to get collections: {e}")
        return [] # Return empty list on error
    
def get_collection_details(user_id, collection_title):
    """
    Gets a specific collection's info AND all songs within it.
    Schema-Compliant: Identifies collection by (UserID, Title) and uses all bridge tables.
    """
    collection_info = {
        'title': collection_title,
        'songs': []
    }
   
    sql_songs = """
        SELECT 
<<<<<<< HEAD
            S.SongID, 
            S.Title AS SongTitle, 
            S.Length, 
            S.ReleaseDate,
            COALESCE(STRING_AGG(DISTINCT A.Name, ',' ORDER BY A.Name), '') AS artist_list,
            COALESCE(STRING_AGG(DISTINCT AL.Name, ',' ORDER BY AL.Name), '') AS album_list,
            COALESCE(STRING_AGG(DISTINCT G.GenreType, ',' ORDER BY G.GenreType), '') AS genre_list,
            MAX(R.Rating) AS Rating
        FROM "consists_of" AS CO
=======
        S.SongID, S.Title AS SongTitle, S.Length, S.ReleaseDate,
        A.Name AS ArtistName,
        AL.Name AS AlbumTitle, AL.AlbumID,
        G.GenreType AS GenreName,
        R.Rating
        FROM "consists_of" CO
>>>>>>> a33dea47
        JOIN "song" S ON S.SongID = CO.SongID
        LEFT JOIN "performs" P ON S.SongID = P.SongID
        LEFT JOIN "artist" A ON P.ArtistID = A.ArtistID
        LEFT JOIN "contains" C ON S.SongID = C.SongID
        LEFT JOIN "album" AL ON C.AlbumID = AL.AlbumID
        LEFT JOIN "has" H ON S.SongID = H.SongID
        LEFT JOIN "genres" G ON H.GenreID = G.GenreID
        LEFT JOIN "rates" R ON S.SongID = R.SongID AND R.UserID = %s
        WHERE CO.UserID = %s AND CO.Title = %s
        GROUP BY S.SongID, S.Title, S.Length, S.ReleaseDate
        ORDER BY S.Title
    """
    try:
        with get_db_connection() as conn:
            with conn.cursor() as curs:
                curs.execute(sql_songs, (user_id, user_id, collection_title))
                songs = curs.fetchall()
                
                if not songs:
                    # Check if the collection *exists* but is just empty
                    curs.execute('SELECT 1 FROM "collection" WHERE UserID = %s AND Title = %s', (user_id, collection_title))
                    if curs.fetchone() is None:
                        return None # Collection doesn't exist at all
                
                collection_info['songs'] = songs
                return collection_info
    except Exception as e:
        print(f"Failed to get collection details: {e}")
        return None


def create_collection(user_id, title):
    """
    Creates a new, empty collection.
    Schema-Compliant: Uses (UserID, Title) as primary key.
    """
    sql = 'INSERT INTO "collection" (UserID, Title, NumberOfSongs, Length) VALUES (%s, %s, 0, 0)'
    try:
        with get_db_connection() as conn:
            with conn.cursor() as curs:
                curs.execute(sql, (user_id, title))
                conn.commit()
                return True
    except psycopg2.errors.UniqueViolation:
        # Collection with this (UserID, Title) already exists
        return False
    except Exception as e:
        print(f"Failed to create collection: {e}")
        return False

def rename_collection(user_id, old_title, new_title):
    """
    Renames a user's collection.
    Schema-Compliant: Updates "collection" table based on (UserID, OldTitle).
    """
    sql = 'UPDATE "collection" SET Title = %s WHERE UserID = %s AND Title = %s'
    try:
        with get_db_connection() as conn:
            with conn.cursor() as curs:
                curs.execute(sql, (new_title, user_id, old_title))
                conn.commit()
                return curs.rowcount > 0 # Returns True if a row was updated
    except psycopg2.errors.UniqueViolation:
        # A collection with the new name (UserID, NewTitle) already exists
        return False
    except Exception as e:
        print(f"Failed to rename collection: {e}")
        return False

def delete_collection(user_id, title):
    """
    Deletes a user's collection.
    Schema-Compliant: Deletes from "collection" using (UserID, Title).
    """
    sql = 'DELETE FROM "collection" WHERE UserID = %s AND Title = %s'
    try:
        with get_db_connection() as conn:
            with conn.cursor() as curs:
                curs.execute(sql, (user_id, title))
                conn.commit()
                return True
    except Exception as e:
        print(f"Failed to delete collection: {e}")
        return False

# --- Song and Search Management ---

def _update_collection_stats(curs, user_id, collection_title):
    """
    Private helper function to update a collection's song count and total length.
    This should be called *within* a transaction, passing the cursor.
    """
    sql_update_stats = """
        WITH Stats AS (
            SELECT
                COUNT(S.SongID) AS SongCount,
                COALESCE(SUM(S.Length), 0) AS TotalLength
            FROM "consists_of" CO
            JOIN "song" S ON CO.SongID = S.SongID
            WHERE CO.UserID = %s AND CO.Title = %s
        )
        UPDATE "collection" C
        SET
            NumberOfSongs = S.SongCount,
            Length = S.TotalLength
        FROM Stats S
        WHERE C.UserID = %s AND C.Title = %s;
    """
    curs.execute(sql_update_stats, (user_id, collection_title, user_id, collection_title))


def add_song_to_collection(user_id, collection_title, song_id):
    """
    Adds a single song to a collection.
    Schema-Compliant: Inserts into "consists_of" and updates "collection" stats.
    """
    sql_insert = 'INSERT INTO "consists_of" (UserID, Title, SongID) VALUES (%s, %s, %s)'
    try:
        with get_db_connection() as conn:
            with conn.cursor() as curs:
                # Insert the song into the bridge table
                curs.execute(sql_insert, (user_id, collection_title, song_id))
                
                # Update the collection stats in the same transaction
                _update_collection_stats(curs, user_id, collection_title)
                
                conn.commit()
                return True
    except psycopg2.errors.UniqueViolation:
        # Song is already in the collection
        return False
    except psycopg2.errors.ForeignKeyViolation:
        # User doesn't own this collection, or song doesn't exist
        return False
    except Exception as e:
        print(f"Failed to add song to collection: {e}")
        return False

def add_album_to_collection(user_id, collection_title, album_id):
    """
    Adds all songs from a given album to a collection.
    Ignores songs that are already in the collection.
    Returns the number of *new* songs added.
    """
    sql_insert_album = """
        INSERT INTO "consists_of" (UserID, Title, SongID)
        SELECT %s, %s, C.SongID
        FROM "contains" C
        WHERE C.AlbumID = %s
        AND NOT EXISTS (
            SELECT 1
            FROM "consists_of" CO
            WHERE CO.UserID = %s
            AND CO.Title = %s
            AND CO.SongID = C.SongID
        )
    """
    try:
        with get_db_connection() as conn:
            with conn.cursor() as curs:
                curs.execute(sql_insert_album, (user_id, collection_title, album_id, user_id, collection_title))
                added_count = curs.rowcount # Get how many songs were inserted
                
                # Update the collection stats in the same transaction
                _update_collection_stats(curs, user_id, collection_title)
                
                conn.commit()
                return added_count
    except Exception as e:
        print(f"Failed to add album to collection: {e}")
        return 0


def remove_song_from_collection(user_id, collection_title, song_id):
    """
    Removes a single song from a collection.
    Schema-Compliant: Deletes from "consists_of" and updates "collection" stats.
    """
    sql_delete = 'DELETE FROM "consists_of" WHERE UserID = %s AND Title = %s AND SongID = %s'
    try:
        with get_db_connection() as conn:
            with conn.cursor() as curs:
                # Delete the song from the bridge table
                curs.execute(sql_delete, (user_id, collection_title, song_id))
                deleted_count = curs.rowcount
                
                if deleted_count > 0:
                    # Update stats only if a song was actually deleted
                    _update_collection_stats(curs, user_id, collection_title)
                
                conn.commit()
                return deleted_count > 0
    except Exception as e:
        print(f"Failed to remove song from collection: {e}")
        return False

def search_songs(search_term, search_type, sort_by, sort_order):
    """
    Searches for songs based on various criteria and sorting options.
    Schema-Compliant: Uses LEFT JOINs and dynamically
    calculates listencount from "plays".
    """
    # Whitelist sort options to prevent SQL injection
    sort_columns_map = {
        'song_name': 'S.Title',
        'artist_name': 'artist_list',
        'album_name' : 'album_list',
        'genre_name': 'G.GenreType',
        'ReleaseDate': 'S.ReleaseDate'
    }
    sort_order_map = {'ASC': 'ASC', 'DESC': 'DESC'}

    # Default to safe values if inputs are invalid
    sort_column = sort_columns_map.get(sort_by, 'S.Title')
    sort_direction = sort_order_map.get(sort_order, 'ASC')
    
    base_query = f"""
        SELECT 
            S.SongID, 
            S.Title AS song_name, 
            COALESCE(STRING_AGG(DISTINCT A.Name, ',' ORDER BY A.Name), '') AS artist_list,
            COALESCE(STRING_AGG(DISTINCT AL.Name, ',' ORDER BY AL.Name), '') AS album_list,
            COALESCE(STRING_AGG(DISTINCT G.GenreType, ',' ORDER BY G.GenreType), '') AS genre_list, 
            (SELECT COUNT(*) FROM "plays" P WHERE P.SongID = S.SongID) AS listencount, 
            S.Length, 
            S.ReleaseDate
        FROM song S
        LEFT JOIN performs P ON S.SongID = P.SongID
        LEFT JOIN artist A ON P.ArtistID = A.ArtistID
        LEFT JOIN contains C ON S.SongID = C.SongID
        LEFT JOIN album AL ON C.AlbumID = AL.AlbumID
        LEFT JOIN has H ON S.SongID = H.SongID
        LEFT JOIN genres G ON H.GenreID = G.GenreID
    """

    params = ()
    where_clause = ""

    if search_term and search_type:
        search_pattern = f"%{search_term}%"
        if search_type == 'song':
            where_clause = "WHERE S.Title ILIKE %s"
            params = (search_pattern,)
        elif search_type == 'artist':
            where_clause = """
                WHERE EXISTS(
                    SELECT 1
                    FROM performs P2
                    JOIN artist A2 ON P2.ArtistID = A2.ArtistID
                    WHERE P2.SongID = S.SongID AND A2.Name ILIKE %s)
            """
            params = (search_pattern,)
        elif search_type == 'album':
            where_clause = """
                WHERE EXISTS(
                    SELECT 1
                    FROM contains C2
                    JOIN album AL2 ON C2.AlbumID = AL2.AlbumID
                    WHERE C2.SongID = S.SongID AND AL2.Name ILIKE %s
                )
            """
            params = (search_pattern,)
        elif search_type == 'genre':
            where_clause = """
                WHERE EXISTS(
                    SELECT 1
                    FROM has H2
                    JOIN genres G2 ON H2.GenreID = G2.GenreID
                    WHERE H2.SongID = S.SongID AND G2.GenreType ILIKE %s)
            """
            params = (search_pattern,)


    group_by_clause = """
        GROUP BY 
            S.SongID,
            S.Title,
            S.Length,
            S.ReleaseDate
    """

    if not search_term and not search_type:
        order_by_clause = """
            ORDER BY 
                S.Title ASC,
                COALESCE(STRING_AGG(DISTINCT A.Name, ',' ORDER BY A.Name), '') ASC
        """
    else:
        order_by_clause = f"ORDER BY {sort_column} {sort_direction}"
        print(sort_by)
        if sort_by == 'song_name':
            order_by_clause += ', artist_list ASC'
        elif sort_by == 'artist_name':
            order_by_clause += ', S.Title ASC'
        elif sort_by == 'genre_name':
            order_by_clause = f"ORDER BY SPLIT_PART(COALESCE(STRING_AGG(DISTINCT G.GenreType, ',' ORDER BY G.GenreType), ''), ',', 1) {sort_direction}"
        elif sort_by == 'song.releasedate':
            print("SDFKJSOHFOI")
            order_by_clause = f"ORDER BY releasedate {sort_direction}"

    sql = f"{base_query} {where_clause} {group_by_clause} {order_by_clause}"
    print(sql)
    print(params)
    try:
        with get_db_connection() as conn:
            with conn.cursor() as curs:
                curs.execute(sql, params)
                return curs.fetchall()
    except Exception as e:
        print(f"Failed to search songs: {e}")
        return []

# --- "Play" and "Follow" Functions ---

def play_song(song_id, user_id):
    """
    Logs that a user played a song.
    Schema-Compliant: Inserts a record into "plays".
    """
    sql_log = 'INSERT INTO "plays" (UserID, SongID, PlayDate) VALUES (%s, %s, %s)'
    now = datetime.now()
    try:
        with get_db_connection() as conn:
            with conn.cursor() as curs:
                curs.execute(sql_log, (user_id, song_id, now))
                conn.commit()
                return True
    except Exception as e:
        print(f"Failed to play song: {e}")
        return False

def play_collection(user_id, collection_title):
    """
    Logs a play event for *every* song in a collection.
    Schema-Compliant: Inserts multiple rows into "plays".
    """
    sql_log_all = """
        INSERT INTO "plays" (UserID, SongID, PlayDate)
        SELECT %s, SongID, %s
        FROM "consists_of"
        WHERE UserID = %s AND Title = %s
    """
    now = datetime.now()
    try:
        with get_db_connection() as conn:
            with conn.cursor() as curs:
                curs.execute(sql_log_all, (user_id, now, user_id, collection_title))
                played_count = curs.rowcount # Get how many songs were logged
                conn.commit()
                return played_count
    except Exception as e:
        print(f"Failed to play collection: {e}")
        return 0

def rate_song(user_id, song_id, rating):
    """
    Inserts or updates a user's rating for a song.
    Enforces that the rating must be between 1 and 5.
    """
    try:
        rating_val = int(rating)
        if not 1 <= rating_val <= 5:
            print("Invalid rating value. Must be 1-5.")
            return False
    except ValueError:
        print("Invalid rating value. Must be an integer.")
        return False

    sql = """
        INSERT INTO "rates" (UserID, SongID, Rating)
        VALUES (%s, %s, %s)
        ON CONFLICT (UserID, SongID)
        DO UPDATE SET Rating = EXCLUDED.Rating
    """
    try:
        with get_db_connection() as conn:
            with conn.cursor() as curs:
                curs.execute(sql, (user_id, song_id, rating_val))
                conn.commit()
                return True
    except Exception as e:
        print(f"Failed to rate song: {e}")
        return False

def get_all_users_to_follow(user_id):
    """
    Gets a list of all users *except* the currently logged-in one.
    Also checks if the logged-in user is already following each user.
    """
    sql = """
        SELECT U.UserID, U.Username, U.Email,
        CASE WHEN F.Follower IS NOT NULL THEN true ELSE false END as is_following
        FROM "users" U
        LEFT JOIN "follows" F ON U.UserID = F.Followee AND F.Follower = %s
        WHERE U.UserID != %s
        ORDER BY U.Username
    """
    try:
        with get_db_connection() as conn:
            with conn.cursor() as curs:
                curs.execute(sql, (user_id, user_id))
                return curs.fetchall()
    except Exception as e:
        print(f"Failed to get all users: {e}")
        return []

def search_users_by_email(user_id, email_term):
    """
    Searches for users by email, excluding the logged-in user.
    """
    sql = """
        SELECT U.UserID, U.Username, U.Email,
        CASE WHEN F.Follower IS NOT NULL THEN true ELSE false END as is_following
        FROM "users" U
        LEFT JOIN "follows" F ON U.UserID = F.Followee AND F.Follower = %s
        WHERE U.UserID != %s AND U.Email ILIKE %s
        ORDER BY U.Username
    """
    search_pattern = f"%{email_term}%"
    try:
        with get_db_connection() as conn:
            with conn.cursor() as curs:
                curs.execute(sql, (user_id, user_id, search_pattern))
                return curs.fetchall()
    except Exception as e:
        print(f"Failed to search users: {e}")
        return []

def follow_user(follower_id, followee_id):
    """
    Adds a record to the "follows" table.
    """
    # Prevent users from following themselves
    if follower_id == followee_id:
        return False
        
    sql = 'INSERT INTO "follows" (Follower, Followee) VALUES (%s, %s) ON CONFLICT DO NOTHING'
    try:
        with get_db_connection() as conn:
            with conn.cursor() as curs:
                curs.execute(sql, (follower_id, followee_id))
                conn.commit()
                return True
    except Exception as e:
        print(f"Failed to follow user: {e}")
        return False

def unfollow_user(follower_id, followee_id):
    """
    Removes a record from the "follows" table.
    """
    sql = 'DELETE FROM "follows" WHERE Follower = %s AND Followee = %s'
    try:
        with get_db_connection() as conn:
            with conn.cursor() as curs:
                curs.execute(sql, (follower_id, followee_id))
                conn.commit()
                return True
    except Exception as e:
        print(f"Failed to unfollow user: {e}")
        return False<|MERGE_RESOLUTION|>--- conflicted
+++ resolved
@@ -114,7 +114,6 @@
    
     sql_songs = """
         SELECT 
-<<<<<<< HEAD
             S.SongID, 
             S.Title AS SongTitle, 
             S.Length, 
@@ -124,14 +123,6 @@
             COALESCE(STRING_AGG(DISTINCT G.GenreType, ',' ORDER BY G.GenreType), '') AS genre_list,
             MAX(R.Rating) AS Rating
         FROM "consists_of" AS CO
-=======
-        S.SongID, S.Title AS SongTitle, S.Length, S.ReleaseDate,
-        A.Name AS ArtistName,
-        AL.Name AS AlbumTitle, AL.AlbumID,
-        G.GenreType AS GenreName,
-        R.Rating
-        FROM "consists_of" CO
->>>>>>> a33dea47
         JOIN "song" S ON S.SongID = CO.SongID
         LEFT JOIN "performs" P ON S.SongID = P.SongID
         LEFT JOIN "artist" A ON P.ArtistID = A.ArtistID
